--- conflicted
+++ resolved
@@ -79,11 +79,7 @@
             <groupId>org.jenkins-ci.plugins.workflow</groupId>
             <artifactId>workflow-api</artifactId>
             <!-- Temp version until https://github.com/jenkinsci/workflow-api-plugin/pull/55 gets released -->
-<<<<<<< HEAD
-            <version>2.25-durability-beta</version>
-=======
             <version>2.25-durability-beta-2</version>
->>>>>>> 5f205dc6
         </dependency>
         <dependency>
             <groupId>org.jenkins-ci.plugins</groupId>
