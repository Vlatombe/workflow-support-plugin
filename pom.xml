--- conflicted
+++ resolved
@@ -79,16 +79,12 @@
         <dependency>
             <groupId>org.jenkins-ci.plugins.workflow</groupId>
             <artifactId>workflow-api</artifactId>
-<<<<<<< HEAD
-            <version>2.9-20170103.203634-1</version> <!-- TODO pending https://github.com/jenkinsci/workflow-api-plugin/pull/17 -->
-=======
-            <version>2.25</version>
+            <version>2.26-SNAPSHOT</version> <!-- TODO pending https://github.com/jenkinsci/workflow-api-plugin/pull/17 -->
         </dependency>
         <dependency>
             <groupId>org.jenkins-ci.plugins</groupId>
             <artifactId>scm-api</artifactId>
             <version>${scm-api-plugin.version}</version>
->>>>>>> 3cc1b07f
         </dependency>
         <dependency>
             <groupId>org.jenkins-ci.plugins</groupId>
