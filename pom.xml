<?xml version="1.0" encoding="UTF-8"?>
<!--
  ~ The MIT License
  ~
  ~ Copyright (c) 2013-2014, CloudBees, Inc.
  ~
  ~ Permission is hereby granted, free of charge, to any person obtaining a copy
  ~ of this software and associated documentation files (the "Software"), to deal
  ~ in the Software without restriction, including without limitation the rights
  ~ to use, copy, modify, merge, publish, distribute, sublicense, and/or sell
  ~ copies of the Software, and to permit persons to whom the Software is
  ~ furnished to do so, subject to the following conditions:
  ~
  ~ The above copyright notice and this permission notice shall be included in
  ~ all copies or substantial portions of the Software.
  ~
  ~ THE SOFTWARE IS PROVIDED "AS IS", WITHOUT WARRANTY OF ANY KIND, EXPRESS OR
  ~ IMPLIED, INCLUDING BUT NOT LIMITED TO THE WARRANTIES OF MERCHANTABILITY,
  ~ FITNESS FOR A PARTICULAR PURPOSE AND NONINFRINGEMENT. IN NO EVENT SHALL THE
  ~ AUTHORS OR COPYRIGHT HOLDERS BE LIABLE FOR ANY CLAIM, DAMAGES OR OTHER
  ~ LIABILITY, WHETHER IN AN ACTION OF CONTRACT, TORT OR OTHERWISE, ARISING FROM,
  ~ OUT OF OR IN CONNECTION WITH THE SOFTWARE OR THE USE OR OTHER DEALINGS IN
  ~ THE SOFTWARE.
  -->

<project xmlns="http://maven.apache.org/POM/4.0.0" xmlns:xsi="http://www.w3.org/2001/XMLSchema-instance" xsi:schemaLocation="http://maven.apache.org/POM/4.0.0 http://maven.apache.org/xsd/maven-4.0.0.xsd">
    <modelVersion>4.0.0</modelVersion>
    <parent>
        <groupId>org.jenkins-ci.plugins</groupId>
        <artifactId>plugin</artifactId>
<<<<<<< HEAD
        <version>2.16</version>
=======
        <version>2.19</version>
>>>>>>> 6b293430
        <relativePath/>
    </parent>
    <groupId>org.jenkins-ci.plugins.workflow</groupId>
    <artifactId>workflow-support</artifactId>
    <version>2.12-SNAPSHOT</version>
    <packaging>hpi</packaging>
    <name>Pipeline: Supporting APIs</name>
    <url>https://wiki.jenkins-ci.org/display/JENKINS/Pipeline+Supporting+APIs+Plugin</url>
    <licenses>
        <license>
            <name>MIT License</name>
            <url>http://opensource.org/licenses/MIT</url>
        </license>
    </licenses>
    <scm>
        <connection>scm:git:git://github.com/jenkinsci/${project.artifactId}-plugin.git</connection>
        <developerConnection>scm:git:git@github.com:jenkinsci/${project.artifactId}-plugin.git</developerConnection>
        <url>https://github.com/jenkinsci/${project.artifactId}-plugin</url>
      <tag>HEAD</tag>
  </scm>
    <repositories>
        <repository>
            <id>repo.jenkins-ci.org</id>
            <url>https://repo.jenkins-ci.org/public/</url>
        </repository>
    </repositories>
    <pluginRepositories>
        <pluginRepository>
            <id>repo.jenkins-ci.org</id>
            <url>https://repo.jenkins-ci.org/public/</url>
        </pluginRepository>
    </pluginRepositories>
    <properties>
        <jenkins.version>1.642.3</jenkins.version>
<<<<<<< HEAD
=======
        <no-test-jar>false</no-test-jar>
>>>>>>> 6b293430
    </properties>
    <dependencies>
        <dependency>
            <groupId>org.jenkins-ci.plugins.workflow</groupId>
            <artifactId>workflow-step-api</artifactId>
            <version>2.4</version>
        </dependency>
        <dependency>
            <groupId>org.jenkins-ci.plugins.workflow</groupId>
            <artifactId>workflow-api</artifactId>
<<<<<<< HEAD
            <version>2.5-SNAPSHOT</version>
=======
            <version>2.5</version>
>>>>>>> 6b293430
        </dependency>
        <dependency>
            <groupId>org.jenkins-ci.plugins</groupId>
            <artifactId>script-security</artifactId>
            <version>1.21</version>
        </dependency>
        <dependency>
            <groupId>org.jboss.marshalling</groupId>
            <artifactId>jboss-marshalling-river</artifactId>
            <version>1.4.9.Final</version> <!-- TODO JENKINS-32986 need 1.4.12.Final when released to pick up JBMAR-189 https://github.com/jboss-remoting/jboss-marshalling/pull/48 -->
        </dependency>
        <dependency>
            <groupId>org.jenkins-ci.plugins.workflow</groupId>
            <artifactId>workflow-step-api</artifactId>
            <version>2.4</version>
            <classifier>tests</classifier>
            <scope>test</scope>
        </dependency>
        <dependency>
            <groupId>org.mockito</groupId>
            <artifactId>mockito-core</artifactId>
            <version>1.9.5</version>
            <scope>test</scope>
            <exclusions>
                <exclusion>
                    <groupId>org.hamcrest</groupId>
                    <artifactId>hamcrest-core</artifactId>
                </exclusion>
            </exclusions>
        </dependency>
        <dependency>
            <groupId>org.jenkins-ci.plugins</groupId>
            <artifactId>structs</artifactId>
            <version>1.5</version>
            <scope>test</scope>
        </dependency>
        <dependency>
            <groupId>org.jenkins-ci.plugins.workflow</groupId>
            <artifactId>workflow-cps</artifactId>
            <version>2.20</version>
            <scope>test</scope>
        </dependency>
        <dependency>
            <groupId>org.jenkins-ci.plugins.workflow</groupId>
            <artifactId>workflow-scm-step</artifactId>
            <version>2.2</version>
            <scope>test</scope>
        </dependency>
        <dependency>
            <groupId>org.jenkins-ci.plugins.workflow</groupId>
            <artifactId>workflow-durable-task-step</artifactId>
            <version>2.5</version>
            <scope>test</scope>
        </dependency>
        <dependency>
            <groupId>org.jenkins-ci.plugins.workflow</groupId>
            <artifactId>workflow-job</artifactId>
            <version>2.7</version>
            <scope>test</scope>
        </dependency>
        <dependency>
            <groupId>org.jenkins-ci.plugins.workflow</groupId>
            <artifactId>workflow-basic-steps</artifactId>
            <version>2.2</version>
            <scope>test</scope>
        </dependency>
        <dependency>
            <groupId>org.jenkins-ci.plugins</groupId>
            <artifactId>git</artifactId>
            <version>2.5.0</version>
            <scope>test</scope>
        </dependency>
        <dependency>
            <groupId>org.jenkins-ci.plugins</groupId>
            <artifactId>git</artifactId>
            <version>2.5.0</version>
            <classifier>tests</classifier>
            <scope>test</scope>
        </dependency>
        <dependency>
            <groupId>org.jenkins-ci.plugins.workflow</groupId>
            <artifactId>workflow-scm-step</artifactId>
            <version>2.2</version>
            <classifier>tests</classifier>
            <scope>test</scope>
        </dependency>
    </dependencies>
</project><|MERGE_RESOLUTION|>--- conflicted
+++ resolved
@@ -28,11 +28,7 @@
     <parent>
         <groupId>org.jenkins-ci.plugins</groupId>
         <artifactId>plugin</artifactId>
-<<<<<<< HEAD
-        <version>2.16</version>
-=======
         <version>2.19</version>
->>>>>>> 6b293430
         <relativePath/>
     </parent>
     <groupId>org.jenkins-ci.plugins.workflow</groupId>
@@ -58,19 +54,29 @@
             <id>repo.jenkins-ci.org</id>
             <url>https://repo.jenkins-ci.org/public/</url>
         </repository>
+        <repository>
+            <id>jitpack.io</id>
+            <url>https://jitpack.io</url>
+        </repository>
     </repositories>
     <pluginRepositories>
         <pluginRepository>
             <id>repo.jenkins-ci.org</id>
             <url>https://repo.jenkins-ci.org/public/</url>
         </pluginRepository>
+        <pluginRepository>
+            <id>repo.jenkins-ci.org-snapshot</id>
+            <url>https://repo.jenkins-ci.org/snapshots/</url> <!-- TODO pending https://github.com/jenkinsci/maven-hpi-plugin/pull/46 -->
+            <snapshots>
+                <enabled>true</enabled>
+            </snapshots>
+        </pluginRepository>
     </pluginRepositories>
     <properties>
         <jenkins.version>1.642.3</jenkins.version>
-<<<<<<< HEAD
-=======
         <no-test-jar>false</no-test-jar>
->>>>>>> 6b293430
+        <hpi-plugin.version>1.121-SNAPSHOT</hpi-plugin.version> <!-- TODO pending https://github.com/jenkinsci/maven-hpi-plugin/pull/46 -->
+        <enforcer.fail>false</enforcer.fail> <!-- TODO ditto -->
     </properties>
     <dependencies>
         <dependency>
@@ -79,13 +85,9 @@
             <version>2.4</version>
         </dependency>
         <dependency>
-            <groupId>org.jenkins-ci.plugins.workflow</groupId>
-            <artifactId>workflow-api</artifactId>
-<<<<<<< HEAD
-            <version>2.5-SNAPSHOT</version>
-=======
-            <version>2.5</version>
->>>>>>> 6b293430
+            <groupId>com.github.jglick</groupId> <!-- TODO pending https://github.com/jenkinsci/workflow-api-plugin/pull/17 -->
+            <artifactId>workflow-api-plugin</artifactId>
+            <version>99f1c51</version>
         </dependency>
         <dependency>
             <groupId>org.jenkins-ci.plugins</groupId>
