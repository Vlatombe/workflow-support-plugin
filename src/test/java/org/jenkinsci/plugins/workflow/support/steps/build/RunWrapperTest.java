/*
 * The MIT License
 *
 * Copyright 2015 Jesse Glick.
 *
 * Permission is hereby granted, free of charge, to any person obtaining a copy
 * of this software and associated documentation files (the "Software"), to deal
 * in the Software without restriction, including without limitation the rights
 * to use, copy, modify, merge, publish, distribute, sublicense, and/or sell
 * copies of the Software, and to permit persons to whom the Software is
 * furnished to do so, subject to the following conditions:
 *
 * The above copyright notice and this permission notice shall be included in
 * all copies or substantial portions of the Software.
 *
 * THE SOFTWARE IS PROVIDED "AS IS", WITHOUT WARRANTY OF ANY KIND, EXPRESS OR
 * IMPLIED, INCLUDING BUT NOT LIMITED TO THE WARRANTIES OF MERCHANTABILITY,
 * FITNESS FOR A PARTICULAR PURPOSE AND NONINFRINGEMENT. IN NO EVENT SHALL THE
 * AUTHORS OR COPYRIGHT HOLDERS BE LIABLE FOR ANY CLAIM, DAMAGES OR OTHER
 * LIABILITY, WHETHER IN AN ACTION OF CONTRACT, TORT OR OTHERWISE, ARISING FROM,
 * OUT OF OR IN CONNECTION WITH THE SOFTWARE OR THE USE OR OTHER DEALINGS IN
 * THE SOFTWARE.
 */

package org.jenkinsci.plugins.workflow.support.steps.build;

import hudson.model.Messages;
import hudson.model.Result;
import java.util.regex.Pattern;
import jenkins.plugins.git.GitSampleRepoRule;
import org.hamcrest.Matcher;
import org.hamcrest.core.SubstringMatcher;
import org.jenkinsci.plugins.scriptsecurity.scripts.ScriptApproval;
import org.jenkinsci.plugins.workflow.cps.CpsFlowDefinition;
import org.jenkinsci.plugins.workflow.job.WorkflowJob;
import org.jenkinsci.plugins.workflow.job.WorkflowRun;
import org.jenkinsci.plugins.workflow.test.steps.SemaphoreStep;
import static org.junit.Assert.*;
import org.junit.ClassRule;
import org.junit.Test;
import org.junit.Rule;
import org.junit.runners.model.Statement;
import org.jvnet.hudson.test.BuildWatcher;
import org.jvnet.hudson.test.Issue;
import org.jvnet.hudson.test.JenkinsRule;
import org.jvnet.hudson.test.MockFolder;
import org.jvnet.hudson.test.RestartableJenkinsRule;

@Issue("JENKINS-26834")
public class RunWrapperTest {

    @ClassRule public static BuildWatcher buildWatcher = new BuildWatcher();
    @Rule public RestartableJenkinsRule r = new RestartableJenkinsRule();
    @Rule public GitSampleRepoRule sampleRepo1 = new GitSampleRepoRule();
    @Rule public GitSampleRepoRule sampleRepo2 = new GitSampleRepoRule();

    @Test public void historyAndPickling() {
        r.addStep(new Statement() {
            @Override public void evaluate() throws Throwable {
                WorkflowJob p = r.j.jenkins.createProject(WorkflowJob.class, "p");
                p.setDefinition(new CpsFlowDefinition(
                    "def b0 = currentBuild\n" +
                    "for (b = b0; b != null; b = b.previousBuild) {\n" +
                    "  semaphore 'basics'\n" +
                    "  echo \"number=${b.number} result=${b.result}\"\n" +
                    "}", true));
                SemaphoreStep.success("basics/1", null);
                WorkflowRun b1 = r.j.assertBuildStatusSuccess(p.scheduleBuild2(0).get());
                r.j.assertLogContains("number=1 result=null", b1);
                WorkflowRun b2 = p.scheduleBuild2(0).getStartCondition().get();
                SemaphoreStep.success("basics/2", null);
                SemaphoreStep.waitForStart("basics/3", b2);
                r.j.waitForMessage("number=2 result=null", b2);
                r.j.assertLogNotContains("number=1", b2);
            }
        });
        r.addStep(new Statement() {
            @Override public void evaluate() throws Throwable {
                WorkflowJob p = r.j.jenkins.getItemByFullName("p", WorkflowJob.class);
                WorkflowRun b2 = p.getBuildByNumber(2);
                SemaphoreStep.success("basics/3", b2);
                r.j.assertBuildStatusSuccess(r.j.waitForCompletion(b2));
                r.j.assertLogContains("number=1 result=SUCCESS", b2);
            }
        });
    }

    @Test public void updateSelf() {
        r.addStep(new Statement() {
            @Override public void evaluate() throws Throwable {
                WorkflowJob p = r.j.jenkins.createProject(WorkflowJob.class, "p");
                p.setDefinition(new CpsFlowDefinition(
                    "currentBuild.result = 'UNSTABLE'\n" +
                    "currentBuild.description = 'manipulated'\n" +
                    "currentBuild.displayName = 'special'\n" +
                    "def pb = currentBuild.previousBuild; if (pb != null) {pb.displayName = 'verboten'}", true));
                WorkflowRun b1 = r.j.assertBuildStatus(Result.UNSTABLE, p.scheduleBuild2(0).get());
                assertEquals("manipulated", b1.getDescription());
                assertEquals("special", b1.getDisplayName());
                WorkflowRun b2 = r.j.assertBuildStatus(Result.FAILURE, p.scheduleBuild2(0).get());
                assertEquals(SecurityException.class, b2.getExecution().getCauseOfFailure().getClass());
                assertEquals("manipulated", b2.getDescription());
                assertEquals("special", b2.getDisplayName());
                assertEquals("special", b1.getDisplayName());
            }
        });
    }

    @Issue("JENKINS-30412")
    @Test public void getChangeSets() {
        r.addStep(new Statement() {
            @Override public void evaluate() throws Throwable {
                sampleRepo1.init();
                sampleRepo2.init();
                WorkflowJob p = r.j.jenkins.createProject(WorkflowJob.class, "p");
                p.setDefinition(new CpsFlowDefinition(
                    "node {dir('1') {git($/" + sampleRepo1 + "/$)}; dir('2') {git($/" + sampleRepo2 + "/$)}}\n" +
                    "echo(/changeSets: ${summarize currentBuild}/)\n" +
                    "@NonCPS def summarize(b) {\n" +
                    "  b.changeSets.collect {cs ->\n" +
                    "    /kind=${cs.kind}; entries=/ + cs.collect {entry ->\n" +
                    "      /${entry.commitId} by ${entry.author.id} ~ ${entry.author.fullName} on ${new Date(entry.timestamp)}: ${entry.msg}: / + entry.affectedFiles.collect {file ->\n" +
                    "        /${file.editType.name} ${file.path}/\n" +
                    "      }.join('; ')\n" +
                    "    }.join(', ')\n" +
                    "  }.join(' & ')\n" +
                    "}", true));
                r.j.assertLogContains("changeSets: ", r.j.assertBuildStatusSuccess(p.scheduleBuild2(0)));
                sampleRepo1.write("onefile", "stuff");
                sampleRepo1.git("add", "onefile");
                sampleRepo1.git("commit", "--message=stuff");
                assertThat(JenkinsRule.getLog(r.j.assertBuildStatusSuccess(p.scheduleBuild2(0))), containsRegexp(
                    "changeSets: kind=git; entries=[a-f0-9]{40} by .+ ~ .+ on .+: stuff: add onefile"));
                sampleRepo1.write("onefile", "more stuff");
                sampleRepo1.write("anotherfile", "stuff");
                sampleRepo1.git("add", "onefile", "anotherfile");
                sampleRepo1.git("commit", "--message=more stuff");
                sampleRepo1.write("onefile", "amended");
                sampleRepo1.git("add", "onefile");
                sampleRepo1.git("commit", "--message=amended");
                sampleRepo2.write("elsewhere", "stuff");
                sampleRepo2.git("add", "elsewhere");
                sampleRepo2.git("commit", "--message=second repo");
                assertThat(JenkinsRule.getLog(r.j.assertBuildStatusSuccess(p.scheduleBuild2(0))), containsRegexp(
                    "changeSets: kind=git; entries=[a-f0-9]{40} by .+ ~ .+ on .+: more stuff: (edit onefile; add anotherfile|add anotherfile; edit onefile), " +
                    "[a-f0-9]{40} by .+ ~ .+ on .+: amended: edit onefile & " +
                    "kind=git; entries=[a-f0-9]{40} by .+ ~ .+ on .+: second repo: add elsewhere"));
            }
        });
    }

    @Issue("JENKINS-37366")
    @Test public void projectInfoFromCurrentBuild() {
        r.addStep(new Statement() {
            @Override public void evaluate() throws Throwable {
                MockFolder folder = r.j.createFolder("this-folder");
                WorkflowJob p = folder.createProject(WorkflowJob.class, "this-job");
                p.setDefinition(new CpsFlowDefinition(
                        "echo \"currentBuild.fullDisplayName='${currentBuild.fullDisplayName}'\"\n" +
                        "echo \"currentBuild.projectName='${currentBuild.projectName}'\"\n" +
                        "echo \"currentBuild.fullProjectName='${currentBuild.fullProjectName}'\"\n", true));
                WorkflowRun b = r.j.assertBuildStatusSuccess(p.scheduleBuild2(0).get());
                r.j.assertLogContains("currentBuild.fullDisplayName='this-folder » this-job #1'", b);
                r.j.assertLogContains("currentBuild.projectName='this-job'", b);
                r.j.assertLogContains("currentBuild.fullProjectName='this-folder/this-job'", b);
            }
        });
    }

<<<<<<< HEAD
    @Issue("JENKINS-42952")
    @Test public void duration() {
        r.addStep(new Statement() {
            @Override public void evaluate() throws Throwable {
                WorkflowJob p = r.j.createProject(WorkflowJob.class, "this-job");
                p.setDefinition(new CpsFlowDefinition(
                        "echo \"currentBuild.duration='${currentBuild.duration}'\"\n" +
                                "echo \"currentBuild.durationString='${currentBuild.durationString}'\"\n", true));
                WorkflowRun b = r.j.assertBuildStatusSuccess(p.scheduleBuild2(0).get());
                r.j.assertLogNotContains("currentBuild.duration='0'", b);
                r.j.assertLogNotContains("currentBuild.durationString='" + Messages.Run_NotStartedYet() + "'", b);
=======
    @Issue("JENKINS-37366")
    @Test public void getCurrentResult() {
        r.addStep(new Statement() {
            @Override public void evaluate() throws Throwable {
                MockFolder folder = r.j.createFolder("this-folder");
                WorkflowJob p = folder.createProject(WorkflowJob.class, "current-result-job");
                p.setDefinition(new CpsFlowDefinition(
                        "echo \"initial currentBuild.currentResult='${currentBuild.currentResult}'\"\n" +
                        "currentBuild.result = 'UNSTABLE'\n" +
                        "echo \"final currentBuild.currentResult='${currentBuild.currentResult}'\"\n" +
                        "echo \"resultIsBetterOrEqualTo FAILURE: ${currentBuild.resultIsBetterOrEqualTo('FAILURE')}\"\n" +
                        "echo \"resultIsWorseOrEqualTo SUCCESS: ${currentBuild.resultIsWorseOrEqualTo('SUCCESS')}\"\n",
                        true));
                WorkflowRun b = r.j.assertBuildStatus(Result.UNSTABLE, p.scheduleBuild2(0).get());
                r.j.assertLogContains("initial currentBuild.currentResult='" + Result.SUCCESS.toString() + "'", b);
                r.j.assertLogContains("final currentBuild.currentResult='" + Result.UNSTABLE.toString() + "'", b);
                r.j.assertLogContains("resultIsBetterOrEqualTo FAILURE: true", b);
                r.j.assertLogContains("resultIsWorseOrEqualTo SUCCESS: true", b);
>>>>>>> ecf84330
            }
        });
    }

    // Like org.hamcrest.text.MatchesPattern.matchesPattern(String) but doing a substring, not whole-string, match:
    private static Matcher<String> containsRegexp(final String rx) {
        return new SubstringMatcher(rx) {
            @Override protected boolean evalSubstringOf(String string) {
                return Pattern.compile(rx).matcher(string).find();
            }
            @Override protected String relationship() {
                return "containing the regexp";
            }
        };
    }

}<|MERGE_RESOLUTION|>--- conflicted
+++ resolved
@@ -167,7 +167,6 @@
         });
     }
 
-<<<<<<< HEAD
     @Issue("JENKINS-42952")
     @Test public void duration() {
         r.addStep(new Statement() {
@@ -179,7 +178,11 @@
                 WorkflowRun b = r.j.assertBuildStatusSuccess(p.scheduleBuild2(0).get());
                 r.j.assertLogNotContains("currentBuild.duration='0'", b);
                 r.j.assertLogNotContains("currentBuild.durationString='" + Messages.Run_NotStartedYet() + "'", b);
-=======
+            }
+        });
+    }
+
+
     @Issue("JENKINS-37366")
     @Test public void getCurrentResult() {
         r.addStep(new Statement() {
@@ -198,7 +201,6 @@
                 r.j.assertLogContains("final currentBuild.currentResult='" + Result.UNSTABLE.toString() + "'", b);
                 r.j.assertLogContains("resultIsBetterOrEqualTo FAILURE: true", b);
                 r.j.assertLogContains("resultIsWorseOrEqualTo SUCCESS: true", b);
->>>>>>> ecf84330
             }
         });
     }
